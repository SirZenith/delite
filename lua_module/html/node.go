--- conflicted
+++ resolved
@@ -564,29 +564,6 @@
 
 		node := wrapped.Node
 
-<<<<<<< HEAD
-		match := findMatchingNodeDeepFirst(node, tag, lastMatch)
-		if match != nil {
-			lastMatch = node
-			return addNodeToState(L, node)
-		}
-
-		if node == root.Node {
-			return addNodeToState(L, nil)
-		}
-
-		// looking matches among siblings
-		for sibling := node.NextSibling; sibling != nil; sibling = sibling.NextSibling {
-			match = findMatchingNodeDeepFirst(sibling, tag, lastMatch)
-			if match != nil {
-				return addNodeToState(L, node)
-			}
-		}
-
-		// step back to node parent
-		parent := node.Parent
-		if parent == root.Node {
-=======
 		// searching under current node
 		match := findMatchingNodeDeepFirst(node, args)
 		if match != nil {
@@ -610,21 +587,14 @@
 		// step back to parent's siblings
 		parent := node.Parent
 		if parent == root {
->>>>>>> 0e6183d0
 			return addNodeToState(L, nil)
 		}
 
 		for sibling := parent.NextSibling; sibling != nil; sibling = sibling.NextSibling {
-<<<<<<< HEAD
-			match = findMatchingNodeDeepFirst(sibling, tag, lastMatch)
-			if match != nil {
-				return addNodeToState(L, node)
-=======
 			match = findMatchingNodeDeepFirst(sibling, args)
 			if match != nil {
 				args.exclude = node
 				addNodeToState(L, node)
->>>>>>> 0e6183d0
 			}
 		}
 
